--- conflicted
+++ resolved
@@ -1,17 +1,9 @@
 {
-<<<<<<< HEAD
-	"id": "cite-wide",
-	"name": "Cite Wide Obsidian Plugin",
-	"version": "0.0.0.1",
-	"minAppVersion": "0.0.0.1",
-	"description": "A plugin for Obsidian that allows you to generate content using AI.",
-=======
 	"id": "obsidian-plugin-starter",
 	"name": "Obsidian Plugin Starter",
 	"version": "0.0.1.0",
 	"minAppVersion": "0.0.1.0",
 	"description": "Starter code for Obsidian plugins (https://obsidian.md)",
->>>>>>> 5de4339c
 	"author": "Lossless Group",
 	"authorUrl": "https://lossless.group",
 	"fundingUrl": "https://lossless.group",
